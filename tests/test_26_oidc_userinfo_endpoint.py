import json
import os

from oidcmsg.oauth2 import ResponseMessage
from oidcmsg.oidc import AccessTokenRequest
from oidcmsg.oidc import AuthorizationRequest
from oidcmsg.time_util import time_sans_frac
import pytest

from oidcop import user_info
from oidcop.authn_event import create_authn_event
from oidcop.configure import OPConfiguration
from oidcop.cookie_handler import CookieHandler
from oidcop.exception import ImproperlyConfigured
from oidcop.oidc import userinfo
from oidcop.oidc.authorization import Authorization
from oidcop.oidc.provider_config import ProviderConfiguration
from oidcop.oidc.registration import Registration
from oidcop.oidc.token import Token
from oidcop.server import Server
from oidcop.user_authn.authn_context import INTERNETPROTOCOLPASSWORD
from oidcop.user_info import UserInfo

KEYDEFS = [
    {"type": "RSA", "key": "", "use": ["sig"]},
    {"type": "EC", "crv": "P-256", "use": ["sig"]},
]

COOKIE_KEYDEFS = [
    {"type": "oct", "kid": "sig", "use": ["sig"]},
    {"type": "oct", "kid": "enc", "use": ["enc"]},
]

RESPONSE_TYPES_SUPPORTED = [
    ["code"],
    ["token"],
    ["id_token"],
    ["code", "token"],
    ["code", "id_token"],
    ["id_token", "token"],
    ["code", "token", "id_token"],
    ["none"],
]

CAPABILITIES = {
    "subject_types_supported": ["public", "pairwise", "ephemeral"],
    "grant_types_supported": [
        "authorization_code",
        "implicit",
        "urn:ietf:params:oauth:grant-type:jwt-bearer",
        "refresh_token",
    ],
}

AUTH_REQ = AuthorizationRequest(
    client_id="client_1",
    redirect_uri="https://example.com/cb",
    scope=["openid"],
    state="STATE",
    response_type="code",
)

TOKEN_REQ = AccessTokenRequest(
    client_id="client_1",
    redirect_uri="https://example.com/cb",
    state="STATE",
    grant_type="authorization_code",
    client_secret="hemligt",
)

TOKEN_REQ_DICT = TOKEN_REQ.to_dict()

BASEDIR = os.path.abspath(os.path.dirname(__file__))


def full_path(local_file):
    return os.path.join(BASEDIR, local_file)


USERINFO = UserInfo(json.loads(open(full_path("users.json")).read()))


class TestEndpoint(object):
    @pytest.fixture(autouse=True)
    def create_endpoint(self):
        conf = {
            "issuer": "https://example.com/",
            "password": "mycket hemligt",
            "verify_ssl": False,
            "capabilities": CAPABILITIES,
            "cookie_handler": {
                "class": CookieHandler,
                "kwargs": {
                    "keys": {"key_defs": COOKIE_KEYDEFS},
                    "name": {
                        "session": "oidc_op",
                        "register": "oidc_op_reg",
                        "session_management": "oidc_op_sman",
                    },
                },
            },
            "keys": {"uri_path": "jwks.json", "key_defs": KEYDEFS},
            "endpoint": {
                "provider_config": {
                    "path": ".well-known/openid-configuration",
                    "class": ProviderConfiguration,
                    "kwargs": {},
                },
                "registration": {"path": "registration", "class": Registration, "kwargs": {}, },
                "authorization": {"path": "authorization", "class": Authorization, "kwargs": {}, },
                "token": {
                    "path": "token",
                    "class": Token,
                    "kwargs": {
                        "client_authn_methods": [
                            "client_secret_post",
                            "client_secret_basic",
                            "client_secret_jwt",
                            "private_key_jwt",
                        ]
                    },
                },
                "userinfo": {
                    "path": "userinfo",
                    "class": userinfo.UserInfo,
                    "kwargs": {
                        "claim_types_supported": ["normal", "aggregated", "distributed", ],
                        "client_authn_method": ["bearer_header", "bearer_body"],
                    },
                },
            },
            "userinfo": {
                "class": user_info.UserInfo,
                "kwargs": {"db_file": full_path("users.json")},
            },
            # "client_authn": verify_client,
            "authentication": {
                "anon": {
                    "acr": INTERNETPROTOCOLPASSWORD,
                    "class": "oidcop.user_authn.user.NoAuthn",
                    "kwargs": {"user": "diana"},
                },
                "mfa": {
                    "acr": "https://refeds.org/profile/mfa",
                    "class": "oidcop.user_authn.user.NoAuthn",
                    "kwargs": {"user": "diana"},
                }

            },
            "template_dir": "template",
            "add_on": {
                "custom_scopes": {
                    "function": "oidcop.oidc.add_on.custom_scopes.add_custom_scopes",
                    "kwargs": {
                        "research_and_scholarship": [
                            "name",
                            "given_name",
                            "family_name",
                            "email",
                            "email_verified",
                            "sub",
                            "eduperson_scoped_affiliation",
                        ]
                    },
                }
            },
        }
        server = Server(OPConfiguration(conf=conf, base_path=BASEDIR), cwd=BASEDIR)

        endpoint_context = server.endpoint_context
        endpoint_context.cdb["client_1"] = {
            "client_secret": "hemligt",
            "redirect_uris": [("https://example.com/cb", None)],
            "client_salt": "salted",
            "token_endpoint_auth_method": "client_secret_post",
            "response_types": ["code", "token", "code id_token", "id_token"],
        }
        self.endpoint = server.server_get("endpoint", "userinfo")
        self.session_manager = endpoint_context.session_manager
        self.user_id = "diana"

    def _create_session(self, auth_req, sub_type="public", sector_identifier="",
                        authn_info=None):
        if sector_identifier:
            authz_req = auth_req.copy()
            authz_req["sector_identifier_uri"] = sector_identifier
        else:
            authz_req = auth_req
        client_id = authz_req["client_id"]
        ae = create_authn_event(self.user_id, authn_info=authn_info)
        return self.session_manager.create_session(
            ae, authz_req, self.user_id, client_id=client_id, sub_type=sub_type
        )

    def _mint_code(self, grant, session_id):
        # Constructing an authorization code is now done
        return grant.mint_token(
            session_id=session_id,
            endpoint_context=self.endpoint.server_get("endpoint_context"),
            token_class="authorization_code",
            token_handler=self.session_manager.token_handler["authorization_code"],
            expires_at=time_sans_frac() + 300,  # 5 minutes from now
        )

    def _mint_token(self, token_class, grant, session_id, token_ref=None):
        _session_info = self.session_manager.get_session_info(session_id, grant=True)
        return grant.mint_token(
            session_id=session_id,
            endpoint_context=self.endpoint.server_get("endpoint_context"),
            token_class=token_class,
            token_handler=self.session_manager.token_handler[token_class],
            expires_at=time_sans_frac() + 900,  # 15 minutes from now
            based_on=token_ref,  # Means the token (tok) was used to mint this token
        )

    def test_init(self):
        assert self.endpoint
        assert set(
            self.endpoint.server_get("endpoint_context").provider_info["claims_supported"]
        ) == {
                   "address",
                   "birthdate",
                   "email",
                   "email_verified",
                   "eduperson_scoped_affiliation",
                   "family_name",
                   "gender",
                   "given_name",
                   "locale",
                   "middle_name",
                   "name",
                   "nickname",
                   "phone_number",
                   "phone_number_verified",
                   "picture",
                   "preferred_username",
                   "profile",
                   "sub",
                   "updated_at",
                   "website",
                   "zoneinfo",
               }

    def test_parse(self):
        session_id = self._create_session(AUTH_REQ)
        grant = self.session_manager[session_id]

        # Free standing access token, not based on an authorization code
        access_token = self._mint_token("access_token", grant, session_id)
        http_info = {"headers": {"authorization": "Bearer {}".format(access_token.value)}}
        _req = self.endpoint.parse_request({}, http_info=http_info)
        assert set(_req.keys()) == {"client_id", "access_token"}
        assert _req["client_id"] == AUTH_REQ["client_id"]
        assert _req["access_token"] == access_token.value

    def test_parse_invalid_token(self):
        http_info = {"headers": {"authorization": "Bearer invalid"}}
        _req = self.endpoint.parse_request({}, http_info=http_info)
        assert _req["error"] == "invalid_token"

    def test_process_request(self):
        session_id = self._create_session(AUTH_REQ)
        grant = self.session_manager[session_id]
        code = self._mint_code(grant, session_id)
        access_token = self._mint_token("access_token", grant, session_id, code)

        http_info = {"headers": {"authorization": "Bearer {}".format(access_token.value)}}

        _req = self.endpoint.parse_request({}, http_info=http_info)
        args = self.endpoint.process_request(_req, http_info=http_info)
        assert args

    def test_process_request_not_allowed(self):
        session_id = self._create_session(AUTH_REQ)
        grant = self.session_manager[session_id]
        code = self._mint_code(grant, session_id)
        access_token = self._mint_token("access_token", grant, session_id, code)

        # 2 things can make the request invalid.
        # 1) The token is not valid anymore or 2) The event is not valid.
        _event = grant.authentication_event
        _event["authn_time"] -= 9000
        _event["valid_until"] -= 9000

        http_info = {"headers": {"authorization": "Bearer {}".format(access_token.value)}}
        _req = self.endpoint.parse_request({}, http_info=http_info)

        args = self.endpoint.process_request(_req, http_info=http_info)
        assert set(args["response_args"].keys()) == {"error", "error_description"}

    def test_do_response(self):
        session_id = self._create_session(AUTH_REQ)
        grant = self.session_manager[session_id]
        code = self._mint_code(grant, session_id)
        access_token = self._mint_token("access_token", grant, session_id, code)

        http_info = {"headers": {"authorization": "Bearer {}".format(access_token.value)}}
        _req = self.endpoint.parse_request({}, http_info=http_info)

        args = self.endpoint.process_request(_req)
        assert args
        res = self.endpoint.do_response(request=_req, **args)
        assert res

    def test_do_signed_response(self):
        self.endpoint.server_get("endpoint_context").cdb["client_1"][
            "userinfo_signed_response_alg"
        ] = "ES256"

        session_id = self._create_session(AUTH_REQ)
        grant = self.session_manager[session_id]
        code = self._mint_code(grant, session_id)
        access_token = self._mint_token("access_token", grant, session_id, code)

        http_info = {"headers": {"authorization": "Bearer {}".format(access_token.value)}}
        _req = self.endpoint.parse_request({}, http_info=http_info)

        args = self.endpoint.process_request(_req)
        assert args
        res = self.endpoint.do_response(request=_req, **args)
        assert res

    def test_custom_scope(self):
        _auth_req = AUTH_REQ.copy()
        _auth_req["scope"] = ["openid", "research_and_scholarship"]

        session_id = self._create_session(_auth_req)
        grant = self.session_manager[session_id]
        access_token = self._mint_token("access_token", grant, session_id)

        self.endpoint.kwargs["add_claims_by_scope"] = True
        self.endpoint.server_get("endpoint_context").claims_interface.add_claims_by_scope = True
        grant.claims = {
            "userinfo": self.endpoint.server_get("endpoint_context").claims_interface.get_claims(
                session_id=session_id, scopes=_auth_req["scope"], claims_release_point="userinfo"
            )
        }

        http_info = {"headers": {"authorization": "Bearer {}".format(access_token.value)}}
        _req = self.endpoint.parse_request({}, http_info=http_info)
        args = self.endpoint.process_request(_req, http_info=http_info)

        assert set(args["response_args"].keys()) == {
            "eduperson_scoped_affiliation",
            "given_name",
            "email_verified",
            "email",
            "family_name",
            "name",
            "sub",
        }

    def test_wrong_type_of_token(self):
        _auth_req = AUTH_REQ.copy()
        _auth_req["scope"] = ["openid", "research_and_scholarship"]

        session_id = self._create_session(_auth_req)
        grant = self.session_manager[session_id]
        refresh_token = self._mint_token("refresh_token", grant, session_id)

        http_info = {"headers": {"authorization": "Bearer {}".format(refresh_token.value)}}
        _req = self.endpoint.parse_request({}, http_info=http_info)
        args = self.endpoint.process_request(_req, http_info=http_info)

        assert isinstance(args, ResponseMessage)
        assert args["error_description"] == "Wrong type of token"

    def test_invalid_token(self):
        _auth_req = AUTH_REQ.copy()
        _auth_req["scope"] = ["openid", "research_and_scholarship"]

        session_id = self._create_session(_auth_req)
        grant = self.session_manager[session_id]
        access_token = self._mint_token("access_token", grant, session_id)

        http_info = {"headers": {"authorization": "Bearer {}".format(access_token.value)}}
        _req = self.endpoint.parse_request({}, http_info=http_info)

        access_token.expires_at = time_sans_frac() - 10
        args = self.endpoint.process_request(_req)

        assert isinstance(args, ResponseMessage)
        assert args["error_description"] == "Invalid Token"

    def test_expired_token(self, monkeypatch):
        _auth_req = AUTH_REQ.copy()
        _auth_req["scope"] = ["openid", "research_and_scholarship"]

        session_id = self._create_session(_auth_req)
        grant = self.session_manager[session_id]
        access_token = self._mint_token("access_token", grant, session_id)

        http_info = {"headers": {"authorization": "Bearer {}".format(access_token.value)}}

        def mock():
            return time_sans_frac() + access_token.expires_at + 1

        monkeypatch.setattr("oidcop.token.time_sans_frac", mock)

        _req = self.endpoint.parse_request({}, http_info=http_info)

        assert _req.to_dict() == {
            "error": "invalid_token", "error_description": "Expired token"
        }

    def test_userinfo_claims(self):
        _acr = "https://refeds.org/profile/mfa"
        _auth_req = AUTH_REQ.copy()
        _auth_req["claims"] = {"userinfo": {"acr": {"value": _acr}}}

        session_id = self._create_session(_auth_req, authn_info=_acr)
        grant = self.session_manager[session_id]
        code = self._mint_code(grant, session_id)
        access_token = self._mint_token("access_token", grant, session_id, code)

        http_info = {"headers": {"authorization": "Bearer {}".format(access_token.value)}}
        _req = self.endpoint.parse_request({}, http_info=http_info)

        args = self.endpoint.process_request(_req)
        assert args
        res = self.endpoint.do_response(request=_req, **args)
        _response = json.loads(res["response"])
        assert _response["acr"] == _acr

    def test_userinfo_claims_acr_none(self):
        _acr = "https://refeds.org/profile/mfa"
        _auth_req = AUTH_REQ.copy()
        _auth_req["claims"] = {"userinfo": {"acr": None}}

        session_id = self._create_session(_auth_req, authn_info=_acr)
        grant = self.session_manager[session_id]
        code = self._mint_code(grant, session_id)
        access_token = self._mint_token("access_token", grant, session_id, code)

        http_info = {"headers": {"authorization": "Bearer {}".format(access_token.value)}}
        _req = self.endpoint.parse_request({}, http_info=http_info)

        args = self.endpoint.process_request(_req)
        assert args
        res = self.endpoint.do_response(request=_req, **args)
        _response = json.loads(res["response"])
        assert _response["acr"] == _acr

<<<<<<< HEAD
    def test_userinfo_claims_post(self):
        _acr = "https://refeds.org/profile/mfa"
        _auth_req = AUTH_REQ.copy()
        _auth_req["claims"] = {"userinfo": {"acr": {"value": _acr}}}

        session_id = self._create_session(_auth_req, authn_info=_acr)
        grant = self.session_manager[session_id]
        code = self._mint_code(grant, session_id)
        access_token = self._mint_token("access_token", grant, session_id, code)

        _req = self.endpoint.parse_request({"access_token": access_token.value})
        args = self.endpoint.process_request(_req)
        assert args
        res = self.endpoint.do_response(request=_req, **args)
        _response = json.loads(res["response"])
        assert _response["acr"] == _acr
=======
    def test_process_request_absent_userinfo_conf(self):
        # consider to have a configuration without userinfo defined in
        ec = self.endpoint.server_get('endpoint_context')
        ec.userinfo = None

        session_id = self._create_session(AUTH_REQ)
        grant = self.session_manager[session_id]

        with pytest.raises(ImproperlyConfigured):
            code = self._mint_code(grant, session_id)
>>>>>>> d9209710
<|MERGE_RESOLUTION|>--- conflicted
+++ resolved
@@ -441,7 +441,6 @@
         _response = json.loads(res["response"])
         assert _response["acr"] == _acr
 
-<<<<<<< HEAD
     def test_userinfo_claims_post(self):
         _acr = "https://refeds.org/profile/mfa"
         _auth_req = AUTH_REQ.copy()
@@ -458,7 +457,7 @@
         res = self.endpoint.do_response(request=_req, **args)
         _response = json.loads(res["response"])
         assert _response["acr"] == _acr
-=======
+
     def test_process_request_absent_userinfo_conf(self):
         # consider to have a configuration without userinfo defined in
         ec = self.endpoint.server_get('endpoint_context')
@@ -468,5 +467,4 @@
         grant = self.session_manager[session_id]
 
         with pytest.raises(ImproperlyConfigured):
-            code = self._mint_code(grant, session_id)
->>>>>>> d9209710
+            code = self._mint_code(grant, session_id)
import json
import os
import shutil

from cryptojwt.jwt import utc_time_sans_frac
from oidcmsg.oidc import AccessTokenRequest
from oidcmsg.oidc import AuthorizationRequest
import pytest

from oidcop import user_info
from oidcop.authn_event import create_authn_event
from oidcop.authz import AuthzHandling
from oidcop.configure import OPConfiguration
from oidcop.oidc import userinfo
from oidcop.oidc.authorization import Authorization
from oidcop.oidc.provider_config import ProviderConfiguration
from oidcop.oidc.registration import Registration
from oidcop.oidc.token import Token
from oidcop.server import Server
from oidcop.user_authn.authn_context import INTERNETPROTOCOLPASSWORD
from oidcop.user_info import UserInfo

KEYDEFS = [
    {"type": "RSA", "key": "", "use": ["sig"]},
    {"type": "EC", "crv": "P-256", "use": ["sig"]},
]

RESPONSE_TYPES_SUPPORTED = [
    ["code"],
    ["token"],
    ["id_token"],
    ["code", "token"],
    ["code", "id_token"],
    ["id_token", "token"],
    ["code", "token", "id_token"],
    ["none"],
]

CAPABILITIES = {
    "subject_types_supported": ["public", "pairwise", "ephemeral"],
    "grant_types_supported": [
        "authorization_code",
        "implicit",
        "urn:ietf:params:oauth:grant-type:jwt-bearer",
        "refresh_token",
    ],
}

AUTH_REQ = AuthorizationRequest(
    client_id="client_1",
    redirect_uri="https://example.com/cb",
    scope=["openid"],
    state="STATE",
    response_type="code",
)

TOKEN_REQ = AccessTokenRequest(
    client_id="client_1",
    redirect_uri="https://example.com/cb",
    state="STATE",
    grant_type="authorization_code",
    client_secret="hemligt",
)

TOKEN_REQ_DICT = TOKEN_REQ.to_dict()

BASEDIR = os.path.abspath(os.path.dirname(__file__))


def full_path(local_file):
    return os.path.join(BASEDIR, local_file)


USERINFO = UserInfo(json.loads(open(full_path("users.json")).read()))

ENDPOINT_CONTEXT_CONFIG = {
    "issuer": "https://example.com/",
    "password": "mycket hemligt",
    "verify_ssl": False,
    "capabilities": CAPABILITIES,
    "keys": {"uri_path": "jwks.json", "key_defs": KEYDEFS},
    "token_handler_args": {
        "jwks_file": "private/token_jwks.json",
        "code": {"kwargs": {"lifetime": 600}},
        "token": {
            "class": "oidcop.token.jwt_token.JWTToken",
            "kwargs": {
                "lifetime": 3600,
                "add_claims_by_scope": True,
                "aud": ["https://example.org/appl"],
            },
        },
        "refresh": {
            "class": "oidcop.token.jwt_token.JWTToken",
            "kwargs": {"lifetime": 3600, "aud": ["https://example.org/appl"],},
        },
        "id_token": {"class": "oidcop.token.id_token.IDToken", "kwargs": {}},
    },
    "endpoint": {
        "provider_config": {
            "path": ".well-known/openid-configuration",
            "class": ProviderConfiguration,
            "kwargs": {},
        },
        "registration": {"path": "registration", "class": Registration, "kwargs": {},},
        "authorization": {"path": "authorization", "class": Authorization, "kwargs": {},},
        "token": {
            "path": "token",
            "class": Token,
            "kwargs": {
                "client_authn_methods": [
                    "client_secret_post",
                    "client_secret_basic",
                    "client_secret_jwt",
                    "private_key_jwt",
                ]
            },
        },
        "userinfo": {
            "path": "userinfo",
            "class": userinfo.UserInfo,
            "kwargs": {
                "claim_types_supported": ["normal", "aggregated", "distributed",],
                "client_authn_method": ["bearer_header"],
                "add_claims_by_scope": True,
            },
        },
    },
    "userinfo": {"class": user_info.UserInfo, "kwargs": {"db_file": full_path("users.json")},},
    # "client_authn": verify_client,
    "authentication": {
        "anon": {
            "acr": INTERNETPROTOCOLPASSWORD,
            "class": "oidcop.user_authn.user.NoAuthn",
            "kwargs": {"user": "diana"},
        }
    },
    "template_dir": "template",
    "add_on": {
        "custom_scopes": {
            "function": "oidcop.oidc.add_on.custom_scopes.add_custom_scopes",
            "kwargs": {
                "research_and_scholarship": [
                    "name",
                    "given_name",
                    "family_name",
                    "email",
                    "email_verified",
                    "sub",
                    "eduperson_scoped_affiliation",
                ]
            },
        }
    },
    "authz": {
        "class": AuthzHandling,
        "kwargs": {
            "grant_config": {
                "usage_rules": {
                    "authorization_code": {
                        "supports_minting": ["access_token", "refresh_token", "id_token",],
                        "max_usage": 1,
                    },
                    "access_token": {},
                    "refresh_token": {"supports_minting": ["access_token", "refresh_token"],},
                },
                "expires_in": 43200,
            }
        },
    },
}


class TestEndpoint(object):
    @pytest.fixture(autouse=True)
    def create_endpoint(self):
        try:
            shutil.rmtree("db")
        except FileNotFoundError:
            pass

        server1 = Server(
            OPConfiguration(conf=ENDPOINT_CONTEXT_CONFIG, base_path=BASEDIR), cwd=BASEDIR
        )
        server2 = Server(
            OPConfiguration(conf=ENDPOINT_CONTEXT_CONFIG, base_path=BASEDIR), cwd=BASEDIR
        )

        server1.endpoint_context.cdb["client_1"] = {
            "client_secret": "hemligt",
            "redirect_uris": [("https://example.com/cb", None)],
            "client_salt": "salted",
            "token_endpoint_auth_method": "client_secret_post",
            "response_types": ["code", "token", "code id_token", "id_token"],
        }

        _store = server1.endpoint_context.dump()
        server2.endpoint_context.load(
            _store,
            init_args={
                "server_get": server2.server_get,
                "handler": server2.endpoint_context.session_manager.token_handler,
            },
        )

        self.endpoint = {
            1: server1.server_get("endpoint", "userinfo"),
            2: server2.server_get("endpoint", "userinfo"),
        }

        self.session_manager = {
            1: server1.endpoint_context.session_manager,
            2: server2.endpoint_context.session_manager,
        }
        self.user_id = "diana"

    def _create_session(self, auth_req, sub_type="public", sector_identifier="", index=1):
        if sector_identifier:
            authz_req = auth_req.copy()
            authz_req["sector_identifier_uri"] = sector_identifier
        else:
            authz_req = auth_req
        client_id = authz_req["client_id"]
        ae = create_authn_event(self.user_id)
        return self.session_manager[index].create_session(
            ae, authz_req, self.user_id, client_id=client_id, sub_type=sub_type
        )

    def _mint_code(self, grant, session_id, index=1):
        # Constructing an authorization code is now done
        _code = grant.mint_token(
            session_id,
            endpoint_context=self.endpoint[index].server_get("endpoint_context"),
            token_type="authorization_code",
            token_handler=self.session_manager[index].token_handler["code"],
        )

        self.session_manager[index].set(
            self.session_manager[index].decrypt_session_id(session_id), grant
        )

        return _code

    def _mint_access_token(self, grant, session_id, token_ref=None, index=1):
        _session_info = self.session_manager[index].get_session_info(
            session_id, client_session_info=True
        )

        _token = grant.mint_token(
            session_id=session_id,
            endpoint_context=self.endpoint[index].server_get("endpoint_context"),
            token_type="access_token",
            token_handler=self.session_manager[index].token_handler["access_token"],
            based_on=token_ref,  # Means the token (tok) was used to mint this token
        )

        self.session_manager[index].set([self.user_id, _session_info["client_id"], grant.id], grant)

        return _token

    def _dump_restore(self, fro, to):
        _store = self.session_manager[fro].dump()
        self.session_manager[to].load(
            _store, init_args={"server_get": self.endpoint[to].server_get}
        )

    def test_init(self):
        assert self.endpoint[1]
        assert set(
            self.endpoint[1].server_get("endpoint_context").provider_info["claims_supported"]
        ) == {
            "address",
            "birthdate",
            "email",
            "email_verified",
            "eduperson_scoped_affiliation",
            "family_name",
            "gender",
            "given_name",
            "locale",
            "middle_name",
            "name",
            "nickname",
            "phone_number",
            "phone_number_verified",
            "picture",
            "preferred_username",
            "profile",
            "sub",
            "updated_at",
            "website",
            "zoneinfo",
        }
        assert set(
            self.endpoint[1].server_get("endpoint_context").provider_info["claims_supported"]
        ) == set(self.endpoint[2].server_get("endpoint_context").provider_info["claims_supported"])

    def test_parse(self):
        session_id = self._create_session(AUTH_REQ, index=1)
        grant = self.endpoint[1].server_get("endpoint_context").authz(session_id, AUTH_REQ)
        # grant, session_id = self._do_grant(AUTH_REQ, index=1)
        code = self._mint_code(grant, session_id, index=1)
        access_token = self._mint_access_token(grant, session_id, code, 1)

        # switch to another endpoint context instance

        self._dump_restore(1, 2)

        http_info = {"headers": {"authorization": "Bearer {}".format(access_token.value)}}
        _req = self.endpoint[2].parse_request({}, http_info=http_info)

        assert set(_req.keys()) == {"client_id", "access_token"}

    def test_process_request(self):
        session_id = self._create_session(AUTH_REQ, index=1)
        grant = self.endpoint[1].server_get("endpoint_context").authz(session_id, AUTH_REQ)
        code = self._mint_code(grant, session_id, index=1)
        access_token = self._mint_access_token(grant, session_id, code, 1)

        self._dump_restore(1, 2)

        http_info = {"headers": {"authorization": "Bearer {}".format(access_token.value)}}
        _req = self.endpoint[2].parse_request({}, http_info=http_info)
        args = self.endpoint[2].process_request(_req)
        assert args

    def test_process_request_not_allowed(self):
        session_id = self._create_session(AUTH_REQ, index=2)
        grant = self.endpoint[2].server_get("endpoint_context").authz(session_id, AUTH_REQ)
        code = self._mint_code(grant, session_id, index=2)
        access_token = self._mint_access_token(grant, session_id, code, 2)

        access_token.expires_at = utc_time_sans_frac() - 60
        self.session_manager[2].set([self.user_id, AUTH_REQ["client_id"], grant.id], grant)

        self._dump_restore(2, 1)

        http_info = {"headers": {"authorization": "Bearer {}".format(access_token.value)}}

        _req = self.endpoint[1].parse_request({}, http_info=http_info)

        args = self.endpoint[1].process_request(_req)
        assert set(args.keys()) == {"error", "error_description"}
        assert args["error"] == "invalid_token"

    # Don't test for offline_access right now. Should be expressed in supports_minting
    # def test_process_request_offline_access(self):
    #     auth_req = AUTH_REQ.copy()
    #     auth_req["scope"] = ["openid", "offline_access"]
    #     self._create_session(auth_req, index=2)
    #     grant, session_id = self._do_grant(auth_req, index=2)
    #     code = self._mint_code(grant, auth_req["client_id"], index=2)
    #     access_token = self._mint_access_token(grant, session_id, code, 2)
    #
    #     _req = self.endpoint[1].parse_request(
    #         {}, auth="Bearer {}".format(access_token.value)
    #     )
    #     args = self.endpoint[1].process_request(_req)
    #     assert set(args["response_args"].keys()) == {"sub"}

    def test_do_response(self):
        session_id = self._create_session(AUTH_REQ, index=2)
        grant = self.endpoint[2].server_get("endpoint_context").authz(session_id, AUTH_REQ)
        code = self._mint_code(grant, session_id, index=2)
        access_token = self._mint_access_token(grant, session_id, code, 2)

        self._dump_restore(2, 1)

        http_info = {"headers": {"authorization": "Bearer {}".format(access_token.value)}}

        _req = self.endpoint[1].parse_request({}, http_info=http_info)
        args = self.endpoint[1].process_request(_req)
        assert args

        self._dump_restore(1, 2)

        res = self.endpoint[2].do_response(request=_req, **args)
        assert res

    def test_do_signed_response(self):
        self.endpoint[2].server_get("endpoint_context").cdb["client_1"][
            "userinfo_signed_response_alg"
        ] = "ES256"

        session_id = self._create_session(AUTH_REQ, index=2)
        grant = self.endpoint[2].server_get("endpoint_context").authz(session_id, AUTH_REQ)
        code = self._mint_code(grant, session_id, index=2)
        access_token = self._mint_access_token(grant, session_id, code, 2)

        self._dump_restore(2, 1)

        http_info = {"headers": {"authorization": "Bearer {}".format(access_token.value)}}

        _req = self.endpoint[1].parse_request({}, http_info=http_info)
        args = self.endpoint[1].process_request(_req)
        assert args
        res = self.endpoint[1].do_response(request=_req, **args)
        assert res

    def test_custom_scope(self):
        _auth_req = AUTH_REQ.copy()
        _auth_req["scope"] = ["openid", "research_and_scholarship"]

        session_id = self._create_session(AUTH_REQ, index=2)
        grant = self.endpoint[2].server_get("endpoint_context").authz(session_id, AUTH_REQ)

        self._dump_restore(2, 1)

        grant.claims = {
            "userinfo": self.endpoint[1]
            .server_get("endpoint_context")
            .claims_interface.get_claims(session_id, scopes=_auth_req["scope"], usage="userinfo")
        }

        self._dump_restore(1, 2)

        self.session_manager[2].set(self.session_manager[2].decrypt_session_id(session_id), grant)

        code = self._mint_code(grant, session_id, index=2)
        access_token = self._mint_access_token(grant, session_id, code, 2)

        self._dump_restore(2, 1)

        http_info = {"headers": {"authorization": "Bearer {}".format(access_token.value)}}

        _req = self.endpoint[1].parse_request({}, http_info=http_info)
        args = self.endpoint[1].process_request(_req)
        assert set(args["response_args"].keys()) == {
            "sub",
            "name",
            "given_name",
            "family_name",
            "email",
            "email_verified",
            "eduperson_scoped_affiliation",
<<<<<<< HEAD
        }

    def test_sman_db_integrity(self):
        """
        this test assures that session database remains consistent after
            - many consecutives flush
            - deletion of key or salt
            - some mess with values overwritten runtime
        it show that flush and loads method will keep order, anyway.
        """
        session_id = self._create_session(AUTH_REQ, index=1)
        grant = (
            self.endpoint[1].server_get("endpoint_context").authz(
                session_id, AUTH_REQ
                )
        )
        sman = self.session_manager[1]
        session_dump = sman.dump()

        # there after an exception a database could be inconsistent
        # it would be better to always flush database when a new http request come
        # and load session from previously loaded sessions
        sman.flush()
        # yes, two times to simulate those things that happens in real world
        sman.flush()

        # check that a sman db schema is consistent after a flush
        tdump = sman.dump()
        for i in 'db', 'key', 'salt':
            if i not in tdump:
                raise ValueError(
                    f"{i} not found in session dump after a flush!"
                )

        # test that key and salt have not be touched after the flush
        # they wouldn't change runtime (even if they are randomic).
        for i in 'key', 'salt':
            if session_dump[i] != tdump[i]:
                raise ValueError(
                    f"Inconsistent Session schema dump after a flush. "
                    f"{i} has changed compared to which was configured."
                )

        # tests readonlyness of private attributes _key and _salt
        for i in '_key', '_salt':
            with pytest.raises(AttributeError):
                setattr(sman, i, 'that thing')

        # ok, load the session and assert that everything is in the right place
        # some mess before doing that
        sman.key = 'ingoalla'
        sman.salt = 'fantozzi'

        # ok, end of the games, session have been loaded and all the things be finally there!
        sman.load(session_dump)
        for i in 'db', 'key', 'salt':
            assert session_dump[i] == sman.dump()[i]
=======
        }
>>>>>>> be43d458
<|MERGE_RESOLUTION|>--- conflicted
+++ resolved
@@ -433,7 +433,6 @@
             "email",
             "email_verified",
             "eduperson_scoped_affiliation",
-<<<<<<< HEAD
         }
 
     def test_sman_db_integrity(self):
@@ -490,7 +489,4 @@
         # ok, end of the games, session have been loaded and all the things be finally there!
         sman.load(session_dump)
         for i in 'db', 'key', 'salt':
-            assert session_dump[i] == sman.dump()[i]
-=======
-        }
->>>>>>> be43d458
+            assert session_dump[i] == sman.dump()[i]
--- conflicted
+++ resolved
@@ -268,12 +268,6 @@
       }
     }
   },
-<<<<<<< HEAD
-  "session_key": {
-    "filename": "private/session_jwk.json",
-    "type": "OCT",
-    "use": "sig"
-  },
   "session_params": {
       "password": "__password_used_to_encrypt_access_token_sid_value",
       "salt": "salt involved in session sub hash ",
@@ -291,21 +285,6 @@
           }
         }
      }
-=======
-  "sub_func": {
-    "public": {
-      "class": "oidcop.session.manager.PublicID",
-      "kwargs": {
-        "filename": "public.salt"
-      }
-    },
-    "pairwise": {
-      "class": "oidcop.session.manager.PairWiseID",
-      "kwargs": {
-        "filename": "pairwise.salt"
-      }
-    }
->>>>>>> eba18ecb
   },
   "template_dir": "templates",
   "token_handler_args": {
